# Copyright (c) 2020 Xilinx, Inc.
# All rights reserved.
#
# Redistribution and use in source and binary forms, with or without
# modification, are permitted provided that the following conditions are met:
#
# * Redistributions of source code must retain the above copyright notice, this
#   list of conditions and the following disclaimer.
#
# * Redistributions in binary form must reproduce the above copyright notice,
#   this list of conditions and the following disclaimer in the documentation
#   and/or other materials provided with the distribution.
#
# * Neither the name of Xilinx nor the names of its
#   contributors may be used to endorse or promote products derived from
#   this software without specific prior written permission.
#
# THIS SOFTWARE IS PROVIDED BY THE COPYRIGHT HOLDERS AND CONTRIBUTORS "AS IS"
# AND ANY EXPRESS OR IMPLIED WARRANTIES, INCLUDING, BUT NOT LIMITED TO, THE
# IMPLIED WARRANTIES OF MERCHANTABILITY AND FITNESS FOR A PARTICULAR PURPOSE ARE
# DISCLAIMED. IN NO EVENT SHALL THE COPYRIGHT HOLDER OR CONTRIBUTORS BE LIABLE
# FOR ANY DIRECT, INDIRECT, INCIDENTAL, SPECIAL, EXEMPLARY, OR CONSEQUENTIAL
# DAMAGES (INCLUDING, BUT NOT LIMITED TO, PROCUREMENT OF SUBSTITUTE GOODS OR
# SERVICES; LOSS OF USE, DATA, OR PROFITS; OR BUSINESS INTERRUPTION) HOWEVER
# CAUSED AND ON ANY THEORY OF LIABILITY, WHETHER IN CONTRACT, STRICT LIABILITY,
# OR TORT (INCLUDING NEGLIGENCE OR OTHERWISE) ARISING IN ANY WAY OUT OF THE USE
# OF THIS SOFTWARE, EVEN IF ADVISED OF THE POSSIBILITY OF SUCH DAMAGE.

import numpy as np
import onnx.helper as helper

from qonnx.core.datatype import DataType
from qonnx.custom_op.base import CustomOp


def multithreshold(v, thresholds, out_scale=None, out_bias=None):
    """Given a set of threshold values t={t_0, t_1 ... t_n} the successive
    thresholding maps any real number x to an integer in the interval [0, n],
    where the returned integer is the number of thresholds x is greater than
    or equal to.

    The output tensor will be scaled by out_scale and biased by out_bias."""
    # the inputs are expected to be in the shape (N,C,H,W) or (N, C)
    # the MultiThreshold node supports a data_layout attribute that can be set
    # to 'NHWC' to support (N,H,W,C) data layout mode for in-out as well
    # N : Batch size
    # C : Number of channels
    # H : Heigth of the input images
    # W : Width of the input images
    #
    # the thresholds are expected to be in the shape (C, B)
    # C : Number of channels (must be the same value as C in input tensor
    #     or 1 if all channels use the same threshold value)
    # B : Desired activation steps => i.e. for 4-bit activation,
    #     B=7 (2^(n)-1 and n=4)
    # the output tensor will be scaled by out_scale and biased by out_bias
    # assert threshold shape
    is_global_threshold = thresholds.shape[0] == 1
    assert (
        v.shape[1] == thresholds.shape[0]
    ) or is_global_threshold, """"Threshold
    shape incorrect"""
    # save the required shape sizes for the loops (N, C and B)
    num_batch = v.shape[0]
    num_channel = v.shape[1]
    num_act = thresholds.shape[1]
    # reshape inputs to enable channel-wise reading
    vr = v.reshape((v.shape[0], v.shape[1], -1))
    # initiate output tensor
    ret = np.zeros_like(vr)
    # iterate over thresholds channel-wise
    for t in range(num_channel):
        channel_thresh = thresholds[0] if is_global_threshold else thresholds[t]
        # iterate over batches
        for b in range(num_batch):
            # iterate over the different thresholds for one channel
            for a in range(num_act):
                ret[b][t] += (vr[b][t] >= channel_thresh[a]).astype(int)

    if out_scale is None:
        out_scale = 1.0
    if out_bias is None:
        out_bias = 0.0
    return out_scale * ret.reshape(v.shape) + out_bias


class MultiThreshold(CustomOp):
    """Class that corresponds to a multithresholding node."""

    def get_nodeattr_types(self):
        return {
            "out_dtype": ("s", True, ""),
            "out_scale": ("f", False, 1.0),
            "out_bias": ("f", False, 0.0),
<<<<<<< HEAD
            "data_layout": ("s", False, "NCHW", {"NCHW", "NHWC", "NC"}),
=======
            # fmt: off
            "data_layout": ("s", False, "NCHW", {
                # TODO: Add more options or even remove the set of allowed data
                #  layouts - it is really the placement of the "C" that matters
                "NCHW", "NHWC", "NC", "NWC", "NCW"
            })
            # fmt: on
>>>>>>> bfabd4d3
        }

    def make_shape_compatible_op(self, model):
        node = self.onnx_node
        return helper.make_node("Relu", [node.input[0]], [node.output[0]])

    def infer_node_datatype(self, model):
        node = self.onnx_node
        odt = self.get_nodeattr("out_dtype")
        is_float = False
        scale = self.get_nodeattr("out_scale")
        bias = self.get_nodeattr("out_bias")
        if scale is not None and (int(scale) != scale):
            is_float = True
        if bias is not None and (int(bias) != bias):
            is_float = True
        if is_float:
            model.set_tensor_datatype(node.output[0], DataType["FLOAT32"])
        else:
            model.set_tensor_datatype(node.output[0], DataType[odt])

    def execute_node(self, context, graph):
        node = self.onnx_node
        # save inputs
        v = context[node.input[0]]
        thresholds = context[node.input[1]]
        # retrieve attributes if output scaling is used
        out_scale = self.get_nodeattr("out_scale")
        out_bias = self.get_nodeattr("out_bias")

        # Consider the data layout for transposing the input into the format
        # accepted by the multithreshold function above, i.e, the channel
        # dimension is along the axis with index 1.
        data_layout = self.get_nodeattr("data_layout")
        # Lookup the index of the channel dimension in the data layout
        # Note: Assumes there is at most one "C" which denotes the channel
        # dimension
        cdim = data_layout.index("C") if "C" in data_layout else 1
        # Rearrange the input to the expected (N, C, ...) layout
        v = v.swapaxes(cdim, 1)
        # Now we can use the multithreshold function to calculate output
        output = multithreshold(v, thresholds, out_scale, out_bias)
        # Rearrange the output back to the original layout
        output = output.swapaxes(cdim, 1)
        context[node.output[0]] = output

    def verify_node(self):
        info_messages = []

        # verify that all necessary attributes exist
        try:
            self.get_nodeattr("out_dtype")
            info_messages.append("All necessary attributes exist")
        except Exception:
            info_messages.append(
                """The necessary attributes do not exist.
                MultiThreshold needs the following attributes:
                out_scale, out_bias, out_dtype"""
            )

        # verify the number of inputs
        if len(self.onnx_node.input) == 2:
            info_messages.append("The number of inputs is correct")
        else:
            info_messages.append(
                """MultiThreshold needs 2 inputs
                    (data input and threshold values)"""
            )

        return info_messages<|MERGE_RESOLUTION|>--- conflicted
+++ resolved
@@ -92,9 +92,6 @@
             "out_dtype": ("s", True, ""),
             "out_scale": ("f", False, 1.0),
             "out_bias": ("f", False, 0.0),
-<<<<<<< HEAD
-            "data_layout": ("s", False, "NCHW", {"NCHW", "NHWC", "NC"}),
-=======
             # fmt: off
             "data_layout": ("s", False, "NCHW", {
                 # TODO: Add more options or even remove the set of allowed data
@@ -102,7 +99,6 @@
                 "NCHW", "NHWC", "NC", "NWC", "NCW"
             })
             # fmt: on
->>>>>>> bfabd4d3
         }
 
     def make_shape_compatible_op(self, model):
