# Copyright (c) 2023-2024 Advanced Micro Devices, Inc.
# All rights reserved.
#
# Redistribution and use in source and binary forms, with or without
# modification, are permitted provided that the following conditions are met:
#
# * Redistributions of source code must retain the above copyright notice, this
#   list of conditions and the following disclaimer.
#
# * Redistributions in binary form must reproduce the above copyright notice,
#   this list of conditions and the following disclaimer in the documentation
#   and/or other materials provided with the distribution.
#
# * Neither the name of qonnx nor the names of its
#   contributors may be used to endorse or promote products derived from
#   this software without specific prior written permission.
#
# THIS SOFTWARE IS PROVIDED BY THE COPYRIGHT HOLDERS AND CONTRIBUTORS "AS IS"
# AND ANY EXPRESS OR IMPLIED WARRANTIES, INCLUDING, BUT NOT LIMITED TO, THE
# IMPLIED WARRANTIES OF MERCHANTABILITY AND FITNESS FOR A PARTICULAR PURPOSE ARE
# DISCLAIMED. IN NO EVENT SHALL THE COPYRIGHT HOLDER OR CONTRIBUTORS BE LIABLE
# FOR ANY DIRECT, INDIRECT, INCIDENTAL, SPECIAL, EXEMPLARY, OR CONSEQUENTIAL
# DAMAGES (INCLUDING, BUT NOT LIMITED TO, PROCUREMENT OF SUBSTITUTE GOODS OR
# SERVICES; LOSS OF USE, DATA, OR PROFITS; OR BUSINESS INTERRUPTION) HOWEVER
# CAUSED AND ON ANY THEORY OF LIABILITY, WHETHER IN CONTRACT, STRICT LIABILITY,
# OR TORT (INCLUDING NEGLIGENCE OR OTHERWISE) ARISING IN ANY WAY OUT OF THE USE
# OF THIS SOFTWARE, EVEN IF ADVISED OF THE POSSIBILITY OF SUCH DAMAGE.

import clize
import dataclasses as dc
import itertools
import numpy as np
import pprint
from onnx import ValueInfoProto
from warnings import warn

from qonnx.core.datatype import DataType
from qonnx.core.modelwrapper import ModelWrapper
from qonnx.core.onnx_exec import execute_node
from qonnx.transformation.batchnorm_to_affine import BatchNormToAffine
from qonnx.transformation.fold_constants import FoldConstants
from qonnx.transformation.gemm_to_matmul import GemmToMatMul
from qonnx.transformation.general import ConvertDivToMul, ConvertSubToAdd
from qonnx.transformation.infer_datatypes import InferDataTypes
from qonnx.transformation.lower_convs_to_matmul import LowerConvsToMatMul
from qonnx.util.basic import get_by_name
from qonnx.util.cleanup import cleanup_model
from qonnx.util.onnx import node_to_model, valueinfo_to_tensor

# walk the graph to deduce range information about each tensor
# assumptions:
# - layout and shape inference already completed
# - range info is generated per-element, if un-broadcasting is enabled,
#   identical elements along axes will be de-duplicated back to a shape broadcastable
#   to the elementwise shape


# try to recover original broadcasted array by applying np.unique along all
# the axes, and keeping the ones that reduce that dimension to 1
def unbroadcast_tensor(array):
    if array is None:
        return None
    ret_cand = array
    for dim_ind in range(array.ndim):
        new_cand = np.unique(ret_cand, axis=dim_ind)
        if new_cand.shape[dim_ind] == 1:
            ret_cand = new_cand
    return ret_cand


# range (tuple of tensors) version of unbroadcast_tensor
def unbroadcast_range(range):
    if range is None:
        return None
    unb_0 = unbroadcast_tensor(range[0])
    unb_1 = unbroadcast_tensor(range[1])
    return (unb_0, unb_1)


# apply unbroadcasting to all RangeInfo in dict
def unbroadcast_range_dict(range_dict: dict):
    ret_dict = {}
    for key, val in range_dict.items():
        ret_dict[key] = val.unbroadcast()
    return ret_dict


def is_dyn_input(x, model):
    # return True if a given tensor has no initializer (=dynamic), False otherwise
    return model.get_initializer(x) is None and x != ""


def broadcast_range(tensor_range: tuple, tensor_vi_or_shape):
    # ensure the range has the apropriate (per-element shape)
    # i.e. range = (range_min, range_max) where range_min and
    # range_max have the same shape as the original tensor
    if tensor_range is None:
        return None
    if isinstance(tensor_vi_or_shape, ValueInfoProto):
        proto_tensor = valueinfo_to_tensor(tensor_vi_or_shape)
        tensor_shape = proto_tensor.shape
    else:
        tensor_shape = tensor_vi_or_shape
        proto_tensor = np.zeros(tensor_shape, np.float32)
    # fix shape using numpy broadcasting
    range_min = np.broadcast_to(tensor_range[0], proto_tensor.shape).astype(proto_tensor.dtype)
    range_max = np.broadcast_to(tensor_range[1], proto_tensor.shape).astype(proto_tensor.dtype)
    return (range_min, range_max)


# RangeInfo dataclass: we will use instances of this to represent the range information for tensors
@dc.dataclass
class RangeInfo:
    # full shape of the tensor
    shape: tuple = None
    # the range encountered in practice when observing tensors during inference
    range: tuple = None
    # (optional) the underlying integer range for tensor, if applicable
    # if this is set, so are scale and bias, to satisfy:
    # range = scale * int_range + bias
    int_range: tuple = None
    # (optional) the scaling factor applied to the integer range, if applicable
    scale: np.ndarray = None
    # (optional) the bias applied after the scaling, if applicable
    bias: np.ndarray = None
    # whether this particular range is always fixed (due to its tensor having an initializer)
    is_initializer: bool = False

    def is_point_interval(self):
        # whether this is a point interval (min=max for all elements)
        return (self.range[0] == self.range[1]).all()

    def has_integer_info(self) -> bool:
        # whether the RangeInfo has its int_range, scale and bias populated
        integer_props = [self.int_range, self.scale, self.bias]
        return all([x is not None for x in integer_props])

    def unbroadcast(self):
        return RangeInfo(
            shape=self.shape,
            range=unbroadcast_range(self.range),
            int_range=unbroadcast_range(self.int_range),
            scale=unbroadcast_tensor(self.scale),
            bias=unbroadcast_tensor(self.bias),
            is_initializer=self.is_initializer,
        )

    def broadcast(self):
        return RangeInfo(
            shape=self.shape,
            range=broadcast_range(self.range, self.shape),
            int_range=broadcast_range(self.int_range, self.shape),
            scale=np.broadcast_to(self.scale, self.shape),
            bias=np.broadcast_to(self.bias, self.shape),
            is_initializer=self.is_initializer,
        )


# range computation for monotonic functions:
# suppose we have a layer z = f(x,y) taking in two inputs x and y, outputting z
# suppose that these have ranges x = (xmin, xmax), y = (ymin, ymax), z = (zmin, zmax)
# say we have access to the input ranges, and want to find the output range
# a monotonic function will have the property that the inputs that trigger zmin and zmax
# can be found at the "corners" of the input space. so we evaluate the function at all
# possible corners of the input space:
# c0 = f(xmin, ymin)
# c1 = f(xmax, ymin)
# c2 = f(xmin, ymax)
# c3 = f(xmax, ymax)
# now, we can find our output range by taking the min/max of these corners
# zmin = min(c0, c1, c2, c3)
# zmax = max(c0, c1, c2, c3)
def calc_monotonic_range(node, model, range_dict):
    opset_version = model.model.opset_import[0].version
    oname = node.output[0]
    dyn_inps = [x for x in node.input if is_dyn_input(x, model)]
    n_dyn_inp = len(dyn_inps)
    # create context for single-node execution
    ctx = {x: model.get_initializer(x) for x in node.input}
    for oname in node.output:
        ctx[oname] = valueinfo_to_tensor(model.get_tensor_valueinfo(oname))
    if n_dyn_inp == 0:
        # special case: all inputs were constants (e.g. quantized for trained weights)
        # so there is no proto vectors to operate over really - just need a single eval
        execute_node(node, ctx, model.graph, opset_version=opset_version)
        # grab new output and keep the entire thing as the range
        for oname in node.output:
            range_dict[oname].range = (ctx[oname], ctx[oname])
            range_dict[oname].is_initializer = True
        return
    # going beyond this point we are sure we have at least one dynamic input
    # generate min-max prototype vectors for each dynamic input
    proto_vectors = []
    for inp in dyn_inps:
        irange = range_dict[inp].range
        inp_vi = model.get_tensor_valueinfo(inp)
        # this handler is execution-based so make sure we have per-element ranges
        proto_vectors.append(broadcast_range(irange, inp_vi))
    # process all combinations of prototype vectors for dynamic inputs
    running_min = [None for i in range(len(node.output))]
    running_max = [None for i in range(len(node.output))]
    for inps in itertools.product(*proto_vectors):
        for i in range(n_dyn_inp):
            ctx[dyn_inps[i]] = inps[i]
        execute_node(node, ctx, model.graph, opset_version=opset_version)
        for oind, oname in enumerate(node.output):
            # grab new output and update running min/max
            out = ctx[oname]
            running_min[oind] = np.minimum(out, running_min[oind]) if running_min[oind] is not None else out
            running_max[oind] = np.maximum(out, running_max[oind]) if running_max[oind] is not None else out
    for oind, oname in enumerate(node.output):
        range_dict[oname].range = (running_min[oind], running_max[oind])


# fast interval matrix enclosure based on:
# Accelerating interval matrix multiplication by mixed precision arithmetic
# Ozaki et al.
# Algorithms 1 and 2, which turn are based on:
# Rump, Siegfried M. "INTLAB—interval laboratory." Developments in reliable computing.
# except no directed rounding (because numpy/Python has none)
def range_to_midpoint_radius(matrix_range):
    (matrix_min, matrix_max) = matrix_range
    midpoint = matrix_min + 0.5 * (matrix_max - matrix_min)
    radius = midpoint - matrix_min
    return (midpoint, radius)


def calc_matmul_range(range_A, range_B):
    (midpoint_A, radius_A) = range_to_midpoint_radius(range_A)
    (midpoint_B, radius_B) = range_to_midpoint_radius(range_B)
    radius = np.matmul(radius_A, np.abs(midpoint_B) + radius_B) + np.matmul(np.abs(midpoint_A), radius_B)
    out_base = np.matmul(midpoint_A, midpoint_B)
    out_max = out_base + radius
    out_min = out_base - radius
    return (out_min, out_max)


def calc_matmul_node_range(node, model, range_dict):
    # matmul range is execution-based so broadcast to elementwise shapes
    # otherwise we'll get shape mismatch problems for np.matmul
    range_A = range_dict[node.input[0]].broadcast().range
    range_B = range_dict[node.input[1]].broadcast().range
    range_dict[node.output[0]].range = calc_matmul_range(range_A, range_B)


# use inferred output datatype to calculate output ranges
def calc_range_outdtype(node, model, range_dict):
    oname = node.output[0]
    odt = model.get_tensor_datatype(oname)
    assert odt is not None, "Cannot infer %s range, dtype annotation is missing" % oname
    range_dict[oname].range = (odt.min(), odt.max())


<<<<<<< HEAD
# Softmax always produces outputs in [0,1]
def calc_softmax_range(node, model, range_dict):
    oname = node.output[0]
    assert node.op_type == "Softmax"
    range_dict[oname].range = (0, 1)


# LogSoftmax always produces outputs in [-inf,0], which is the log of the range
# of the Softmax
def calc_logsoftmax_range(node, model, range_dict):
    oname = node.output[0]
    assert node.op_type == "LogSoftmax"
    # Note: Replaces -inf by the smallest representable float 32 value
    range_dict[oname].range = (DataType["FLOAT32"].min(), 0)
=======
# return whether a given tensor is a shape operand
def is_shape_operand(tensor_name, model):
    cons = model.find_consumer(tensor_name)
    if cons is not None:
        if cons.op_type == "Reshape" and list(cons.input).index(tensor_name) == 1:
            return True
    return False
>>>>>>> 409506af


# use initializers to mark point ranges i.e. tensor with initializer X has range (X, X)
def calc_range_all_initializers(model, range_dict):
    all_tensor_names = model.get_all_tensor_names()
    for tensor_name in all_tensor_names:
        tensor_init = model.get_initializer(tensor_name)
        if tensor_init is not None:
            range_dict[tensor_name] = RangeInfo(
                shape=tensor_init.shape, range=(tensor_init, tensor_init), is_initializer=True
            )
            # use % 1 == 0 to identify initializers with integer values (except shape
            # operands which would give rise to false scaled-int propagation)
            if ((tensor_init % 1) == 0).all() and not is_shape_operand(tensor_name, model):
                range_dict[tensor_name].int_range = (tensor_init, tensor_init)
                range_dict[tensor_name].scale = np.asarray([1.0], dtype=np.float32)
                range_dict[tensor_name].bias = np.asarray([0.0], dtype=np.float32)


# for several types of nodes, we dynamically convert ("lower") the node to something else that we can
# process before making a recursive call to range analysis and put those results back in
def calc_range_with_lowering(prep_transforms, lowering_transforms, node, model, range_dict):
    # run prep transforms to ensure lowering on single node will work correctly
    prep_model = model
    for trafo in prep_transforms:
        prep_model = prep_model.transform(trafo)
    # create a single-node model from this node
    node_model = ModelWrapper(node_to_model(node, prep_model))
    # run lowering pipeline on the single-node model
    for trafo in lowering_transforms:
        node_model = node_model.transform(trafo)
    # copy RangeInfo pertaining to node_model's top-level inputs to a new dict
    node_range_dict = {}
    for node_inp in node_model.graph.input:
        node_range_dict[node_inp.name] = range_dict[node_inp.name]
    # run range analysis on the lowered single-node model
    ret_range_dict = range_analysis(node_model, irange=node_range_dict, report_mode=REPORT_MODE_RANGE)
    # copy results back into original range_dict
    for node_out in node.output:
        range_dict[node_out] = ret_range_dict[node_out]


def calc_conv_range(node, model, range_dict):
    prep_transforms = [FoldConstants(exclude_op_types=[])]
    lowering_transforms = [LowerConvsToMatMul()]
    calc_range_with_lowering(prep_transforms, lowering_transforms, node, model, range_dict)


def calc_bn_range(node, model, range_dict):
    prep_transforms = []
    lowering_transforms = [BatchNormToAffine()]
    calc_range_with_lowering(prep_transforms, lowering_transforms, node, model, range_dict)


def calc_sub_range(node, model, range_dict):
    prep_transforms = []
    lowering_transforms = [ConvertSubToAdd()]
    calc_range_with_lowering(prep_transforms, lowering_transforms, node, model, range_dict)


def calc_div_range(node, model, range_dict):
    prep_transforms = []
    lowering_transforms = [ConvertDivToMul()]
    calc_range_with_lowering(prep_transforms, lowering_transforms, node, model, range_dict)


def calc_gemm_range(node, model, range_dict):
    prep_transforms = []
    lowering_transforms = [GemmToMatMul()]
    calc_range_with_lowering(prep_transforms, lowering_transforms, node, model, range_dict)


# integer quantized NNs often carry around "scaled integers": instead of pure
# int operations, we typically have integers scaled by some scaling factor (which
# may come at different granularities: tensor-wise, channel-wise...) and possibly
# biased by some offset ("zero point" among other things)
# the scaled-int range analysis tries to distinguish the underlying integer parts
# of scaled-int tensors from any non-integer scaling factors and biases.
# this analysis is meant to run as a second step after regular range analysis is
# executed, and we already have derived elementwise (min, max) values for each
# intermediate tensors.


# return a list of Bool values, indicating whether each input to a node
# has integer range info associated with it (True) or not (False)
def check_int_inputs(node, range_dict):
    inp_int_info = [range_dict[x].has_integer_info() for x in node.input]
    return inp_int_info


# for nodes that directly "pick" their output elements from input elements,
# e.g permutation with or without repetition, we try to infer output scale and bias
# by executing that node with its input scale/bias as the input. if scale/bias on an
# input is not available, we check if that input is a constant (point interval) and use
# that value instead.
def calc_scalebias_from_execution(node, model, range_dict):
    opset_version = model.model.opset_import[0].version
    if len(node.output) > 1:
        warn("Cannot infer scale for multi-output node")
        return
    ctx = {}
    ctx[node.output[0]] = np.zeros(range_dict[node.output[0]].shape)
    for inp in node.input:
        if not (range_dict[inp].scale is None):
            ctx[inp] = np.broadcast_to(range_dict[inp].scale, range_dict[inp].shape)
        elif range_dict[inp].is_point_interval():
            ctx[inp] = np.broadcast_to(range_dict[inp].range[0], range_dict[inp].shape)
        else:
            warn(f"Cannot infer scale for f{node.name}")
            return
    execute_node(node, ctx, model.graph, opset_version=opset_version)
    range_dict[node.output[0]].scale = ctx[node.output[0]]
    for inp in node.input:
        if not (range_dict[inp].bias is None):
            ctx[inp] = np.broadcast_to(range_dict[inp].bias, range_dict[inp].shape)
        elif range_dict[inp].is_point_interval():
            ctx[inp] = np.broadcast_to(range_dict[inp].range[0], range_dict[inp].shape)
        else:
            warn(f"Cannot infer bias for f{node.name}")
            return
    execute_node(node, ctx, model.graph, opset_version=opset_version)
    range_dict[node.output[0]].bias = ctx[node.output[0]]


# for a node that already has its output scale & bias computed, compute
# the integer range based on the full range
def calc_intrange_from_scalebias(node, model, range_dict):
    for oname in node.output:
        orange = range_dict[oname]
        if (orange.scale is None) or (orange.bias is None):
            warn("%s.%s has no output scale/bias, skipping" % (node.name, oname))
            continue
        # min/max may swap places due to negative scales
        min_cand = (orange.range[0] - orange.bias) / orange.scale
        max_cand = (orange.range[1] - orange.bias) / orange.scale
        orange_int_min = np.minimum(min_cand, max_cand)
        orange_int_min = np.round(orange_int_min)
        orange_int_max = np.maximum(min_cand, max_cand)
        orange_int_max = np.round(orange_int_max)
        range_dict[oname].int_range = (orange_int_min, orange_int_max)


# propagate integer range and scale/bias info for ReLU
def calc_intrange_relu(node, model, range_dict):
    inp_int_info = check_int_inputs(node, range_dict)
    if not any(inp_int_info):
        # must have at least one input with integer info, otherwise no point
        warn(node.name + " has no integer info on inputs, cannot propagate")
        return
    irange_inf = range_dict[node.input[0]]
    # we'll use the ReLU output range to infer the integer parts
    # * output range can only come from the ReLU identity part (input > 0)
    # * scale and bias are always left unchanged, unless stuck channel
    # range_max = S*int_range_max + B
    # range_min = S*int_range_min + B
    # S and B are identical between input and output
    range_dict[node.output[0]].scale = irange_inf.scale
    range_dict[node.output[0]].bias = irange_inf.bias
    calc_intrange_from_scalebias(node, model, range_dict)


# propagate integer range and scale/bias info for Quant
def calc_intrange_quant(node, model, range_dict):
    # get quantizer parameters
    q_scale = model.get_initializer(node.input[1])
    q_zeropt = model.get_initializer(node.input[2])
    q_bitwidth = model.get_initializer(node.input[3])
    scale_ok = not (q_scale is None)
    zeropt_ok = not (q_zeropt is None)
    bitwidth_ok = not (q_bitwidth is None)
    if not (scale_ok and zeropt_ok and bitwidth_ok):
        warn("%s has non-constant quantizer inputs, skipping" % node.name)
        return
    # we need to do a little style conversion for the scale/bias:
    # intrange calculations here represent quant tensors as Mx+N (x: int tensor, M: scale, N: bias)
    # whereas Quant nodes represent them as S(x-Z) (x: int tensor, S: scale, Z: zeropoint)
    # it follows that M = S and N = -SZ
    # TODO broadcast these to element shape?
    range_dict[node.output[0]].scale = q_scale
    range_dict[node.output[0]].bias = -(q_scale * q_zeropt)
    calc_intrange_from_scalebias(node, model, range_dict)


# propagate integer range and scale/bias info for Trunc
def calc_intrange_trunc(node, model, range_dict):
    # get quantizer parameters
    t_scale = model.get_initializer(node.input[1])
    t_zeropt = model.get_initializer(node.input[2])
    t_bitwidth_in = model.get_initializer(node.input[3])
    t_bitwidth_out = model.get_initializer(node.input[4])
    scale_ok = not (t_scale is None)
    zeropt_ok = not (t_zeropt is None)
    in_bitwidth_ok = not (t_bitwidth_in is None)
    out_bitwidth_ok = not (t_bitwidth_out is None)
    if not (scale_ok and zeropt_ok and in_bitwidth_ok and out_bitwidth_ok):
        warn("%s has non-constant quantization parameters, skipping" % node.name)
        return
    # we need to do a little style conversion for the scale/bias:
    # intrange calculations here represent quant tensors as Mx+N (x: int tensor, M: scale, N: bias)
    # whereas Trunc nodes represent them as S(x-Z) (x: int tensor, S: scale, Z: zeropoint)
    # it follows that M = S and N = -SZ
    # TODO broadcast these to element shape?
    range_dict[node.output[0]].scale = t_scale
    range_dict[node.output[0]].bias = -(t_scale * t_zeropt)
    calc_intrange_from_scalebias(node, model, range_dict)


# propagates scale/bias info as-is without any changes
# but recalculate the int range info based on actual shapes
def calc_intrange_identity(node, model, range_dict):
    n_dyn_inps = [(model.get_initializer(x) is None) for x in node.input].count(True)
    assert n_dyn_inps == 1, "Identity int range prop needs a single dynamic input"
    irange_inf = range_dict[node.input[0]]
    for o in node.output:
        # TODO this will break for nodes that can change the output shape
        # when the scale/bias are not scalars but tensors, they will also change
        # shape after e.g. Transpose/Reshape/...
        range_dict[o].scale = irange_inf.scale
        range_dict[o].bias = irange_inf.bias
        # derive integer ranges from the full range using scale & bias info
        orange_inf = range_dict[o]
        int_min = (orange_inf.range[0] - orange_inf.bias) / orange_inf.scale
        int_max = (orange_inf.range[1] - orange_inf.bias) / orange_inf.scale
        int_min = np.round(int_min)
        int_max = np.round(int_max)
        orange_inf.int_range = (int_min, int_max)
        range_dict[o] = orange_inf


def interval_prod(interval_a, interval_b):
    a_min, a_max = interval_a
    b_min, b_max = interval_b
    c0, c1, c2, c3 = a_min * b_min, a_min * b_max, a_max * b_min, a_max * b_max
    c_min = np.minimum(c3, np.minimum(c2, np.minimum(c1, c0)))
    c_max = np.maximum(c3, np.maximum(c2, np.maximum(c1, c0)))
    return (c_min, c_max)


# return a list of Bool values, indicating whether each input to a node
# has a point interval associated with it (True) or not (False)
def check_point_interval_inputs(node, range_dict):
    inp_pointinterval_info = [range_dict[x].is_point_interval() for x in node.input]
    return inp_pointinterval_info


def calc_intrange_add(node, model, range_dict):
    # our ability to do scaled-int range propagation depends on whether (some)
    # inputs have an integer component already
    inp_int_info = check_int_inputs(node, range_dict)
    if not any(inp_int_info):
        # must have at least one input with integer info, otherwise no point
        warn(node.name + " has no integer info on inputs, cannot propagate")
        return

    # we can do scaled-int range propagation for addition in two cases:
    # 1) when one of the intervals is a point interval (always treated as extra bias)
    # 2) when both intervals have matching scales
    ptint_info = check_point_interval_inputs(node, range_dict)

    if any(ptint_info):
        if all(ptint_info):
            # special case - all inputs are constants. would normally be const-folded
            # assume input 0 is the main input, input 1 is the bias
            ptint_inpname = node.input[1]
            irange_ptint = range_dict[ptint_inpname]
            nonptint_inpname = node.input[0]
            irange_nonptint = range_dict[nonptint_inpname]
        else:
            # point interval will go into scale and bias
            ptint_inpname = node.input[ptint_info.index(True)]
            irange_ptint = range_dict[ptint_inpname]
            nonptint_inpname = node.input[ptint_info.index(False)]
            irange_nonptint = range_dict[nonptint_inpname]
        # the non-point interval must have int info
        if irange_nonptint.int_range is None:
            warn(node.name + " unsupported combination of point and int intervals, cannot propagate")
            return
        # f + s*[i_min, i_max] + b so absorb the point interval into bias
        # = s*[i_min, i_max] + (f + b)
        range_dict[node.output[0]].int_range = irange_nonptint.int_range
        range_dict[node.output[0]].scale = irange_nonptint.scale
        range_dict[node.output[0]].bias = irange_nonptint.bias + irange_ptint.range[0]
    else:
        # when all inputs are int, we can combine the scale factors into a single one
        # if there is an integer relationship between the scale factors
        irange_0 = range_dict[node.input[0]]
        irange_1 = range_dict[node.input[1]]
        # TODO: extend to integer relationship - for now only handle equal
        # if not, we'll fallback to mix of integer and non-integer operands
        if (irange_0.scale == irange_1.scale).all():
            # s*[i0_min, i0_max] + b0 + s*[i1_min, i1_max] + b1
            # = s*[i0_min+i1_min, i0_max+i1_max] + b0 + b1
            range_dict[node.output[0]].scale = irange_0.scale
            range_dict[node.output[0]].bias = irange_0.bias + irange_1.bias
            range_dict[node.output[0]].int_range = (
                irange_0.int_range[0] + irange_1.int_range[0],
                irange_0.int_range[1] + irange_1.int_range[1],
            )
        else:
            warn(node.name + " incompatible scales for int intervals, cannot propagate")
            return


def calc_intrange_mul(node, model, range_dict):
    # our ability to do scaled-int range propagation depends on whether (some)
    # inputs have an integer component already
    inp_int_info = check_int_inputs(node, range_dict)
    if not any(inp_int_info):
        # must have at least one input with integer info, otherwise no point
        warn(node.name + " has no integer info on inputs, cannot propagate")
        return

    # we can do scaled-int range propagation for multiplication in two cases:
    # 1) when one of the intervals is a point interval (incorporated into scale and bias)
    # 2) when both int intervals have zero-valued bias
    ptint_info = check_point_interval_inputs(node, range_dict)

    if any(ptint_info):
        if all(ptint_info):
            # special case - all inputs are constants. would normally be const-folded
            # assume input 0 is the main input, input 1 is the scale
            ptint_inpname = node.input[1]
            irange_ptint = range_dict[ptint_inpname]
            nonptint_inpname = node.input[0]
            irange_nonptint = range_dict[nonptint_inpname]
        else:
            # point interval will go into scale and bias
            ptint_inpname = node.input[ptint_info.index(True)]
            irange_ptint = range_dict[ptint_inpname]
            nonptint_inpname = node.input[ptint_info.index(False)]
            irange_nonptint = range_dict[nonptint_inpname]
        # the non-point interval must have int info
        if irange_nonptint.int_range is None:
            warn(node.name + " unsupported combination of point and int intervals, cannot propagate")
            return
        # f * (s*[i_min, i_max] + b)
        # = f*s*[i_min, i_max] + (f * b)
        range_dict[node.output[0]].int_range = irange_nonptint.int_range
        range_dict[node.output[0]].scale = irange_nonptint.scale * irange_ptint.range[0]
        range_dict[node.output[0]].bias = irange_nonptint.bias * irange_ptint.range[0]
    elif all(inp_int_info):
        # when all inputs are int and biases are zero, we can multiply the
        # scale factors to get the output scale factor, and similarly multiply
        # the input int intervals to get the output int interval
        # s0*[i0_min, i0_max] * s1*[i1_min, i1_max]
        # = s0*s1*interval_prod([i0_min, i0_max], [i1_min_, i1_max])
        irange_0 = range_dict[node.input[0]]
        irange_1 = range_dict[node.input[1]]
        if (irange_0.bias == 0).all() and (irange_1.bias == 0).all():
            range_dict[node.output[0]].scale = irange_0.scale * irange_1.scale
            range_dict[node.output[0]].bias = np.asarray(0, dtype=np.float32)
            range_dict[node.output[0]].int_range = interval_prod(irange_0.int_range, irange_1.int_range)
        else:
            warn(node.name + " nonzero biases for Mul, cannot propagate")
            return
    else:
        warn(node.name + " unsupported pattern, cannot propagate")
        return


def check_matmul_for_intrange_prop(node, range_dict):
    irange_0_inf = range_dict[node.input[0]]
    irange_1_inf = range_dict[node.input[1]]
    if not irange_0_inf.has_integer_info():
        warn(f"Input 0 of {node.name} has undefined bias, scale or int_range, can't do scaled-int propagation")
        return False
    if not irange_1_inf.has_integer_info():
        warn(f"Input 1 of {node.name} has undefined bias, scale or int_range, can't do scaled-int propagation")
        return False
    # for the output dot product to have a non-dynamic scale & bias, we need to put
    # some constraints on the scale & bias for the inputs
    # for now: no biases, TODO figure out if we can have shared bias in some cases
    i0_zerobias_ok = (irange_0_inf.bias == 0).all()
    if not i0_zerobias_ok:
        warn(f"Input 0 of {node.name} has non-0 bias, can't do scaled-int propagation")
        return False
    i1_zerobias_ok = (irange_1_inf.bias == 0).all()
    if not i1_zerobias_ok:
        warn(f"Input 1 of {node.name} has non-0 bias, can't do scaled-int propagation")
        return False
    # ensure scale information is un-broadcasted so we can check shapes etc properly
    i0_scale = unbroadcast_tensor(irange_0_inf.scale)
    i1_scale = unbroadcast_tensor(irange_0_inf.scale)
    # for a MatMul of shape (MxK) x (KxN) with scaling: we cannot have scales along the
    # dot product dimension, but per-tensor or per-dot-product are fine
    # i.e. either the scale is a scalar, or it has a non-1-shaped dimension for either
    # M (for input 0) or N (input 1) dimensions
    if i0_scale.size != 1:
        acceptable_scale_i0 = [1] * len(irange_0_inf.shape)
        acceptable_scale_i0[-2] = irange_0_inf.shape[-2]
        if list(irange_0_inf.scale.shape) != acceptable_scale_i0:
            warn(
                f"""Input 0 of {node.name} has scale {str(irange_0_inf.scale.shape)},
                but we need at most {str(acceptable_scale_i0)} so can't do scaled-int propagation"""
            )
            return False
    if i1_scale.size != 1:
        acceptable_scale_i1 = [1] * len(irange_1_inf.shape)
        acceptable_scale_i1[-1] = irange_1_inf.shape[-1]
        if list(irange_1_inf.scale.shape) != acceptable_scale_i1:
            warn(
                f"""Input 1 of {node.name} has scale {str(irange_1_inf.scale.shape)},
                but we need at most {str(acceptable_scale_i1)} so can't do scaled-int propagation"""
            )
            return False
    return True


def calc_intrange_matmul(node, model, range_dict):
    inp_int_info = check_int_inputs(node, range_dict)
    if not all(inp_int_info):
        warn(node.name + " does not have all-integer inputs, cannot propagate")
        return
    if not check_matmul_for_intrange_prop(node, range_dict):
        return
    for node_in in node.input:
        irange_inf = range_dict[node_in]
        # be extra conservative for now: no negative scales, no biases
        assert (irange_inf.scale >= 0).all(), "Need nonnegative scale for inputs"
        assert (irange_inf.bias == 0).all(), "Need zero bias for weights"
    orange_inf = range_dict[node.output[0]]
    int_range_dict = {}
    for node_out in node.output:
        int_range_dict[node_out] = RangeInfo()
    # use integer components of input ranges for new range computation
    for node_in in node.input:
        int_range_dict[node_in] = RangeInfo(
            shape=range_dict[node_in].shape,
            range=range_dict[node_in].int_range,
            is_initializer=range_dict[node_in].is_initializer,
        )
    range_calc_fxn = optype_to_range_calc[node.op_type]
    range_calc_fxn(node, model, int_range_dict)
    int_orange_inf = int_range_dict[node.output[0]]
    # now deduce the output scale factor and bias from all available info
    # range_max = S*int_range_max + B
    # range_min = S*int_range_min + B
    # so S = (range_max - range_min) / (int_range_max - int_range_min)
    # and afterwards, B = range_max - S*int_range_max
    # TODO scale and bias may contain NaN's when channels are stuck
    # how best to deal with this? leave as is? set to 1/0?
    # try to recover in some other way? (perturb the actual range before calling range_calc_fxn)
    scale = (orange_inf.range[1] - orange_inf.range[0]) / (int_orange_inf.range[1] - int_orange_inf.range[0])
    if not np.isfinite(scale).all():
        warn(f"{node.name} has stuck values, forcing scale to 1.0 for those")
        scale = np.nan_to_num(scale, nan=1.0, posinf=1.0, neginf=1.0)
    bias = orange_inf.range[1] - scale * int_orange_inf.range[1]
    range_dict[node.output[0]].scale = scale
    range_dict[node.output[0]].bias = bias
    range_dict[node.output[0]].int_range = int_orange_inf.range


def check_conv_for_intrange_prop(node, range_dict):
    groups = get_by_name(node.attribute, "group")
    if groups is None:
        # default to dense convs
        groups = 1
    else:
        groups = groups.i
    irange_0_inf = range_dict[node.input[0]]
    irange_1_inf = range_dict[node.input[1]]
    # inputs have shape N,C,xxx (batch N, channels C, spatial dims xxx)
    ifm = irange_0_inf.shape[1]
    # weights have shape OFM,IFM,xxx (output chans OFM, input chans IFM, kernel spatial dims xxx)
    ofm = irange_1_inf.shape[0]
    # note that we treat "general" grouped convs (1 < groups < ofm) as dense
    is_depthwise = groups == ofm
    if not irange_0_inf.has_integer_info():
        warn(f"Input 0 of {node.name} has undefined bias, scale or int_range, can't do scaled-int propagation")
        return False
    if not irange_1_inf.has_integer_info():
        warn(f"Input 1 of {node.name} has undefined bias, scale or int_range, can't do scaled-int propagation")
        return False
    # for the output dot product to have a non-dynamic scale & bias, we need to put
    # some constraints on the scale & bias for the inputs
    # for now: no biases, TODO figure out if we can have shared bias in some cases
    i0_zerobias_ok = (irange_0_inf.bias == 0).all()
    if not i0_zerobias_ok:
        warn(f"Input 0 of {node.name} has non-0 bias, can't do scaled-int propagation")
        return False
    i1_zerobias_ok = (irange_1_inf.bias == 0).all()
    if not i1_zerobias_ok:
        warn(f"Input 1 of {node.name} has non-0 bias, can't do scaled-int propagation")
        return False
    # ensure scale information is un-broadcasted so we can check shapes etc properly
    i0_scale = unbroadcast_tensor(irange_0_inf.scale)
    i1_scale = unbroadcast_tensor(irange_0_inf.scale)
    if is_depthwise:
        # acceptable scale factor granularities for depthwise convolutions:
        # - inputs (i0) can have per-tensor or per-channel quantization (different channels do not get mixed in same output)
        # - weights (i1) can have per-tensor or per-channel quantization
        # note that ifm = ofm in this case
        acceptable_scale_i0 = [1] * len(irange_0_inf.shape)
        acceptable_scale_i0[1] = ifm
        acceptable_scale_i1 = [1] * len(irange_1_inf.shape)
        acceptable_scale_i1[0] = ifm
        scale_i0_ok = (list(irange_0_inf.scale.shape) == acceptable_scale_i0) or (i0_scale.size == 1)
        scale_i1_ok = (list(irange_1_inf.scale.shape) == acceptable_scale_i1) or (i1_scale.size == 1)
        return scale_i0_ok and scale_i1_ok
    else:
        # acceptable scale factor granularities for dense convolutions:
        # - inputs (i0) can have per-tensor quantization (since different channels get mixed into same output)
        # - weights (i1) can have per-tensor or per-output-channel quantization
        acceptable_scale_i1 = [1] * len(irange_1_inf.shape)
        acceptable_scale_i1[0] = ofm
        scale_i0_ok = i0_scale.size == 1
        scale_i1_ok = (list(irange_1_inf.scale.shape) == acceptable_scale_i1) or (i1_scale.size == 1)
        return scale_i0_ok and scale_i1_ok


def calc_intrange_conv(node, model, range_dict):
    inp_int_info = check_int_inputs(node, range_dict)
    if not all(inp_int_info):
        warn(node.name + " does not have all-integer inputs, cannot propagate")
        return
    if not check_conv_for_intrange_prop(node, range_dict):
        return
    for node_in in node.input:
        irange_inf = range_dict[node_in]
        # be extra conservative for now: no negative scales, no biases
        assert (irange_inf.scale >= 0).all(), "Need nonnegative scale for inputs"
        assert (irange_inf.bias == 0).all(), "Need zero bias for weights"
    orange_inf = range_dict[node.output[0]]
    int_range_dict = {}
    for node_out in node.output:
        int_range_dict[node_out] = RangeInfo()
    # use integer components of input ranges for new range computation
    for node_in in node.input:
        int_range_dict[node_in] = RangeInfo(
            shape=range_dict[node_in].shape,
            range=range_dict[node_in].int_range,
            is_initializer=range_dict[node_in].is_initializer,
        )
    range_calc_fxn = optype_to_range_calc[node.op_type]
    range_calc_fxn(node, model, int_range_dict)
    int_orange_inf = int_range_dict[node.output[0]]
    # now deduce the output scale factor and bias from all available info
    # range_max = S*int_range_max + B
    # range_min = S*int_range_min + B
    # so S = (range_max - range_min) / (int_range_max - int_range_min)
    # and afterwards, B = range_max - S*int_range_max
    # TODO scale and bias may contain NaN's when channels are stuck
    # how best to deal with this? leave as is? set to 1/0?
    # try to recover in some other way? (perturb the actual range before calling range_calc_fxn)
    scale = (orange_inf.range[1] - orange_inf.range[0]) / (int_orange_inf.range[1] - int_orange_inf.range[0])
    if not np.isfinite(scale).all():
        warn(f"{node.name} has stuck values, forcing scale to 1.0 for those")
        scale = np.nan_to_num(scale, nan=1.0, posinf=1.0, neginf=1.0)
    bias = orange_inf.range[1] - scale * int_orange_inf.range[1]
    range_dict[node.output[0]].scale = scale
    range_dict[node.output[0]].bias = bias
    range_dict[node.output[0]].int_range = int_orange_inf.range


# for nodes such as Im2Col, Reshape, Transpose the scale/bias/per-element output ranges
# are sourced from the scale/bias/per-element input ranges but the pattern can be complicated
def calc_intrange_eltwise_monotonic(node, model, range_dict):
    # TODO smarter decision-making here? e.g. do we need to check for MaxPool axes?
    calc_intrange_eltwise_monotonic_scalebiasfirst(node, model, range_dict)


def calc_intrange_eltwise_monotonic_scalebiasfirst(node, model, range_dict):
    # strategy: execute node only with scale and only with bias to infer what the output scale and bias
    # values are, then infer the integer ranges from that and the full range afterwards
    calc_scalebias_from_execution(node, model, range_dict)
    calc_intrange_from_scalebias(node, model, range_dict)


def calc_intrange_eltwise_monotonic_intrangefirst(node, model, range_dict):
    # strategy: use regular range analysis (which will execute the node on the corners of the input
    # range) using the integer range as the input, which gives us the output integer range. then figure
    # out the scale/bias based on the output integer range.
    orange_inf = range_dict[node.output[0]]
    int_range_dict = {}
    for node_out in node.output:
        oshape = model.get_tensor_shape(node_out)
        int_range_dict[node_out] = RangeInfo(shape=oshape)
    # use integer components of input ranges for new range computation
    for node_in in node.input:
        if not (range_dict[node_in].int_range is None):
            int_range_dict[node_in] = RangeInfo(
                shape=range_dict[node_in].shape,
                range=range_dict[node_in].int_range,
                is_initializer=range_dict[node_in].is_initializer,
            )
        else:
            # the shape-related input for Reshape, Transpose etc may give rise to this case
            int_range_dict[node_in] = range_dict[node_in]
    range_calc_fxn = optype_to_range_calc[node.op_type]
    range_calc_fxn(node, model, int_range_dict)
    int_orange_inf = int_range_dict[node.output[0]]
    range_dict[node.output[0]].int_range = int_orange_inf.range
    # now deduce the output scale factor and bias from all available info
    # range_max = S*int_range_max + B
    # range_min = S*int_range_min + B
    # so S = (range_max - range_min) / (int_range_max - int_range_min)
    # and afterwards, B = range_max - S*int_range_max
    # TODO scale and bias may contain NaN's when channels are stuck
    # how best to deal with this? leave as is? set to 1/0?
    # try to recover in some other way? (perturb the actual range before calling range_calc_fxn)
    scale = (orange_inf.range[1] - orange_inf.range[0]) / (int_orange_inf.range[1] - int_orange_inf.range[0])
    if not np.isfinite(scale).all():
        warn(f"{node.name} has stuck values, forcing scale to 1.0 for those")
        scale = np.nan_to_num(scale, nan=1.0, posinf=1.0, neginf=1.0)
    bias = orange_inf.range[1] - scale * int_orange_inf.range[1]
    range_dict[node.output[0]].scale = scale
    range_dict[node.output[0]].bias = bias


# for several types of nodes, we dynamically convert ("lower") the node to something else that we can
# process before making a recursive call to scaled-int range analysis and put those results back in
def calc_intrange_with_lowering(prep_transforms, lowering_transforms, node, model, range_dict):
    # run prep transforms to ensure lowering on single node will work correctly
    prep_model = model
    for trafo in prep_transforms:
        prep_model = prep_model.transform(trafo)
    # create a single-node model from this node
    node_model = ModelWrapper(node_to_model(node, prep_model))
    # run lowering pipeline on the single-node model
    for trafo in lowering_transforms:
        node_model = node_model.transform(trafo)
    # copy RangeInfo pertaining to node_model's top-level inputs to a new dict
    node_range_dict = {}
    for node_inp in node_model.graph.input:
        node_range_dict[node_inp.name] = range_dict[node_inp.name]
    # run range analysis on the lowered single-node model
    ret_range_dict = range_analysis(node_model, irange=node_range_dict, report_mode=REPORT_MODE_RANGE, scaled_int=True)
    # copy results back into original range_dict
    for node_out in node.output:
        range_dict[node_out] = ret_range_dict[node_out]


def calc_intrange_bn(node, model, range_dict):
    prep_transforms = []
    lowering_transforms = [BatchNormToAffine()]
    calc_intrange_with_lowering(prep_transforms, lowering_transforms, node, model, range_dict)


def calc_intrange_sub(node, model, range_dict):
    prep_transforms = []
    lowering_transforms = [ConvertSubToAdd()]
    calc_intrange_with_lowering(prep_transforms, lowering_transforms, node, model, range_dict)


def calc_intrange_div(node, model, range_dict):
    prep_transforms = []
    lowering_transforms = [ConvertDivToMul()]
    calc_intrange_with_lowering(prep_transforms, lowering_transforms, node, model, range_dict)


def calc_intrange_gemm(node, model, range_dict):
    prep_transforms = []
    lowering_transforms = [GemmToMatMul()]
    calc_intrange_with_lowering(prep_transforms, lowering_transforms, node, model, range_dict)


# handler functions for regular range analysis
optype_to_range_calc = {
    "Transpose": calc_monotonic_range,
    "MatMul": calc_matmul_node_range,
    "QuantMaxNorm": calc_range_outdtype,
    "Flatten": calc_monotonic_range,
    "Reshape": calc_monotonic_range,
    "Quant": calc_monotonic_range,
    "BipolarQuant": calc_monotonic_range,
    "Mul": calc_monotonic_range,
    "Sub": calc_monotonic_range,
    "Div": calc_monotonic_range,
    "Add": calc_monotonic_range,
    "BatchNormalization": calc_monotonic_range,
    "Pad": calc_monotonic_range,
    "AveragePool": calc_monotonic_range,
    "Trunc": calc_monotonic_range,
    "MaxPool": calc_monotonic_range,
    "Resize": calc_monotonic_range,
    "Upsample": calc_monotonic_range,
    "GlobalAveragePool": calc_monotonic_range,
    "QuantizeLinear": calc_monotonic_range,
    "DequantizeLinear": calc_monotonic_range,
    "Concat": calc_monotonic_range,
    "Split": calc_monotonic_range,
    "Im2Col": calc_monotonic_range,
<<<<<<< HEAD
    # Monotonic activation functions: This list is not completer yet, there are
    # some not supported/produced by export, so they are not verified and thus
    # not added here.
    "Identity": calc_monotonic_range,
    "Relu": calc_monotonic_range,
    "LeakyRelu": calc_monotonic_range,
    "Clip": calc_monotonic_range,
    "Selu": calc_monotonic_range,
    "Celu": calc_monotonic_range,
    "Elu": calc_monotonic_range,
    "Sigmoid": calc_monotonic_range,
    "HardSigmoid": calc_monotonic_range,
    "Tanh": calc_monotonic_range,
    "Softplus": calc_monotonic_range,
    "Exp": calc_monotonic_range,
    "Log": calc_monotonic_range,
    "Sqrt": calc_monotonic_range,
    "Erf": calc_monotonic_range,
    "Floor": calc_monotonic_range,
    "Ceil": calc_monotonic_range,
    "Round": calc_monotonic_range,
    "Sign": calc_monotonic_range,
    # Softmax has a defined output range of [0,1] while LogSoftmax yields the
    # log of this range
    "Softmax": calc_softmax_range,
    "LogSoftmax": calc_logsoftmax_range,
    # Squeeze and Unsqueeze are special cases of Reshape, which ist monotonic
    "Squeeze": calc_monotonic_range,
    "Unsqueeze": calc_monotonic_range,
    # Treat MultiThreshold as monotonic. This might be necessary for iterated
    # rounds of activation function to MultiThreshold conversion to absorb
    # chains of monotonic activation functions into MultiThreshold
    # TODO: Check whether this is actually ok...
    "MultiThreshold": calc_monotonic_range,
=======
    "Conv": calc_conv_range,
    "Gemm": calc_gemm_range,
>>>>>>> 409506af
}

# handler functions for scaled-integer range analysis
optype_to_intrange_calc = {
    "MatMul": calc_intrange_matmul,
    "Conv": calc_intrange_conv,
    "Add": calc_intrange_add,
    "Mul": calc_intrange_mul,
    "Relu": calc_intrange_relu,
    "Quant": calc_intrange_quant,
    "Pad": calc_intrange_eltwise_monotonic,
    "MaxPool": calc_intrange_eltwise_monotonic,
    "Reshape": calc_intrange_eltwise_monotonic,
    "Transpose": calc_intrange_eltwise_monotonic,
    "Im2Col": calc_intrange_eltwise_monotonic,
<<<<<<< HEAD
    "Concat": calc_intrange_eltwise_monotonic,
    "Split": calc_intrange_eltwise_monotonic,
    # Treat MultiThreshold as monotonic. This might be necessary for iterated
    # rounds of activation function to MultiThreshold conversion to absorb
    # chains of monotonic activation functions into MultiThreshold
    # TODO: Check whether this is actually ok...
    "MultiThreshold": calc_intrange_eltwise_monotonic,
=======
    "Sub": calc_intrange_sub,
    "Div": calc_intrange_div,
    "Gemm": calc_intrange_gemm,
    "BatchNormalization": calc_intrange_bn,
    "AveragePool": calc_intrange_eltwise_monotonic,
    "Trunc": calc_intrange_trunc,
>>>>>>> 409506af
}


# walk the graph node by node and propagate scaled-int range info
# assumes that regular range analysis was already carried out
def calc_intrange(model, range_dict, do_unbroadcast, stop_at_nodename):
    for node in model.graph.node:
        op_ok = node.op_type in optype_to_intrange_calc.keys()
        if op_ok:
            range_calc_fxn = optype_to_intrange_calc[node.op_type]
            range_calc_fxn(node, model, range_dict)
            for node_out in node.output:
                if do_unbroadcast:
                    range_dict[node_out] = range_dict[node_out].unbroadcast()
                else:
                    # ensure all produced ranges are per-element
                    out_vi = model.get_tensor_valueinfo(node_out)
                    range_dict[node_out].int_range = broadcast_range(range_dict[node_out].int_range, out_vi)
        else:
            warn("Skipping %s : op_ok? (%s) %s" % (node.name, node.op_type, str(op_ok)))
        if stop_at_nodename != "" and node.name == stop_at_nodename:
            break


REPORT_MODE_RANGE = "range"
REPORT_MODE_STUCKCHANNEL = "stuck_channel"
REPORT_MODE_ZEROSTUCKCHANNEL = "zerostuck_channel"

report_modes = {REPORT_MODE_RANGE, REPORT_MODE_STUCKCHANNEL, REPORT_MODE_ZEROSTUCKCHANNEL}

report_mode_options = clize.parameters.mapped(
    [
        (REPORT_MODE_RANGE, [REPORT_MODE_RANGE], "Report ranges"),
        (REPORT_MODE_STUCKCHANNEL, [REPORT_MODE_STUCKCHANNEL], "Report stuck channels"),
        (REPORT_MODE_ZEROSTUCKCHANNEL, [REPORT_MODE_ZEROSTUCKCHANNEL], "Report 0-stuck channels"),
    ]
)


def range_analysis(
    model_filename_or_wrapper,
    *,
    irange="",
    key_filter: str = "",
    save_modified_model: str = "",
    report_mode: report_mode_options = REPORT_MODE_STUCKCHANNEL,
    prettyprint=False,
    do_cleanup=False,
    strip_initializers_from_report=True,
    scaled_int=False,
    do_unbroadcast=False,
    stop_at_nodename="",
):
    assert report_mode in report_modes, "Unrecognized report_mode, must be " + str(report_modes)
    if isinstance(model_filename_or_wrapper, ModelWrapper):
        model = model_filename_or_wrapper
    else:
        model = ModelWrapper(model_filename_or_wrapper)
    if isinstance(irange, str):
        if irange == "":
            range_min = None
            range_max = None
        else:
            irange = eval(irange)
            range_min, range_max = irange
            if not isinstance(range_min, np.ndarray):
                range_min = np.asarray(range_min, dtype=np.float32)
            if not isinstance(range_max, np.ndarray):
                range_max = np.asarray(range_max, dtype=np.float32)
    elif isinstance(irange, tuple):
        range_min, range_max = irange
        if not isinstance(range_min, np.ndarray):
            range_min = np.asarray(range_min, dtype=np.float32)
        if not isinstance(range_max, np.ndarray):
            range_max = np.asarray(range_max, dtype=np.float32)
    elif isinstance(irange, RangeInfo):
        pass
    elif isinstance(irange, dict):
        pass
    else:
        assert False, "Unknown irange type"
    if do_cleanup:
        model = cleanup_model(model, preserve_qnt_ops=True)
    model = model.transform(InferDataTypes())
    if save_modified_model != "":
        model.save(save_modified_model)
    range_dict = {}
    stuck_chans = {}

    if isinstance(irange, dict):
        # directly use provided range dict
        range_dict = irange
    else:
        # start by calculating/annotating range info for input tensors
        for inp in model.graph.input:
            iname = inp.name
            if isinstance(irange, RangeInfo):
                range_dict[iname] = irange
            else:
                if range_min is None or range_max is None:
                    # use idt annotation
                    idt = model.get_tensor_datatype(iname)
                    assert idt is not None, "Could not infer irange, please specify"
                    range_min = idt.min()
                    range_max = idt.max()
                ishape = model.get_tensor_shape(iname)
                range_dict[iname] = RangeInfo(shape=ishape, range=(range_min, range_max))

    # add range info for all tensors with initializers
    calc_range_all_initializers(model, range_dict)

    # cleanup input/initializer ranges before start
    if do_unbroadcast:
        range_dict = unbroadcast_range_dict(range_dict)

    # now walk the graph node by node and propagate range info
    for node in model.graph.node:
        dyn_inputs = [x for x in node.input if is_dyn_input(x, model)]
        inprange_ok = all([x in range_dict.keys() for x in dyn_inputs])
        op_ok = node.op_type in optype_to_range_calc.keys()
        if inprange_ok and op_ok:
            # create entries in range_dict with RangeInfo type for all outputs
            # since range analysis functions will be assigning to the .range member of
            # this RangeInfo directly later on
            for node_out in node.output:
                range_dict[node_out] = RangeInfo(shape=model.get_tensor_shape(node_out))
            range_calc_fxn = optype_to_range_calc[node.op_type]
            range_calc_fxn(node, model, range_dict)

            for node_out in node.output:
                if do_unbroadcast:
                    range_dict[node_out] = range_dict[node_out].unbroadcast()
                else:
                    # ensure all produced ranges are per-element
                    out_vi = model.get_tensor_valueinfo(node_out)
                    range_dict[node_out].range = broadcast_range(range_dict[node_out].range, out_vi)
            # TODO bring back stuck channel analysis after simplification is re-introduced
        else:
            warn("Skipping %s : inp_range? %s op_ok? (%s) %s" % (node.name, str(inprange_ok), node.op_type, str(op_ok)))
        if stop_at_nodename != "" and node.name == stop_at_nodename:
            break

    # if scaled-int range prop is enabled, call as postproc
    if scaled_int:
        calc_intrange(model, range_dict, do_unbroadcast, stop_at_nodename)

    # range dict is now complete, apply filters and formatting
    if report_mode in [REPORT_MODE_ZEROSTUCKCHANNEL, REPORT_MODE_STUCKCHANNEL]:
        ret = stuck_chans
    else:
        ret = range_dict
        if strip_initializers_from_report:
            # exclude all initializer ranges for reporting
            ret = {k: v for (k, v) in ret.items() if not v.is_initializer}

    # only keep tensors (keys) where filter appears in the name
    if key_filter != "":
        ret = {k: v for (k, v) in ret.items() if key_filter in k}
    # only keep tensors (keys) where filter appears in the name
    if key_filter != "":
        ret = {k: v for (k, v) in ret.items() if key_filter in k}

    if report_mode == REPORT_MODE_RANGE:
        # TODO convert ranges in report to regular Python lists for nicer printing
        pass
    elif report_mode == REPORT_MODE_ZEROSTUCKCHANNEL:
        # only leave channels that are stuck at zero
        # value info removed since implicitly 0
        new_ret = {}
        for tname, schans in ret.items():
            schans_only_zero = set([x[0] for x in schans if x[1] == 0])
            if len(schans_only_zero) > 0:
                new_ret[tname] = schans_only_zero
        ret = new_ret
    if prettyprint:
        ret = pprint.pformat(ret, sort_dicts=False)
    # Return the range information and the transformed model as we might have
    # added, removed or renamed some tensors above, and thus we need the new
    # model to match tensor names from range information.
    return ret, model


def main():
    clize.run(range_analysis)


if __name__ == "__main__":
    main()<|MERGE_RESOLUTION|>--- conflicted
+++ resolved
@@ -251,7 +251,6 @@
     range_dict[oname].range = (odt.min(), odt.max())
 
 
-<<<<<<< HEAD
 # Softmax always produces outputs in [0,1]
 def calc_softmax_range(node, model, range_dict):
     oname = node.output[0]
@@ -266,7 +265,8 @@
     assert node.op_type == "LogSoftmax"
     # Note: Replaces -inf by the smallest representable float 32 value
     range_dict[oname].range = (DataType["FLOAT32"].min(), 0)
-=======
+
+
 # return whether a given tensor is a shape operand
 def is_shape_operand(tensor_name, model):
     cons = model.find_consumer(tensor_name)
@@ -274,7 +274,6 @@
         if cons.op_type == "Reshape" and list(cons.input).index(tensor_name) == 1:
             return True
     return False
->>>>>>> 409506af
 
 
 # use initializers to mark point ranges i.e. tensor with initializer X has range (X, X)
@@ -957,7 +956,6 @@
     "Concat": calc_monotonic_range,
     "Split": calc_monotonic_range,
     "Im2Col": calc_monotonic_range,
-<<<<<<< HEAD
     # Monotonic activation functions: This list is not completer yet, there are
     # some not supported/produced by export, so they are not verified and thus
     # not added here.
@@ -992,10 +990,8 @@
     # chains of monotonic activation functions into MultiThreshold
     # TODO: Check whether this is actually ok...
     "MultiThreshold": calc_monotonic_range,
-=======
     "Conv": calc_conv_range,
     "Gemm": calc_gemm_range,
->>>>>>> 409506af
 }
 
 # handler functions for scaled-integer range analysis
@@ -1011,7 +1007,6 @@
     "Reshape": calc_intrange_eltwise_monotonic,
     "Transpose": calc_intrange_eltwise_monotonic,
     "Im2Col": calc_intrange_eltwise_monotonic,
-<<<<<<< HEAD
     "Concat": calc_intrange_eltwise_monotonic,
     "Split": calc_intrange_eltwise_monotonic,
     # Treat MultiThreshold as monotonic. This might be necessary for iterated
@@ -1019,14 +1014,12 @@
     # chains of monotonic activation functions into MultiThreshold
     # TODO: Check whether this is actually ok...
     "MultiThreshold": calc_intrange_eltwise_monotonic,
-=======
     "Sub": calc_intrange_sub,
     "Div": calc_intrange_div,
     "Gemm": calc_intrange_gemm,
     "BatchNormalization": calc_intrange_bn,
     "AveragePool": calc_intrange_eltwise_monotonic,
     "Trunc": calc_intrange_trunc,
->>>>>>> 409506af
 }
 
 
